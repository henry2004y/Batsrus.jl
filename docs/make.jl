using Documenter, VisAna

push!(LOAD_PATH,"../src/")

makedocs(sitename="VisAna Documentation")

deploydocs(
<<<<<<< HEAD
    repo = "github.com/henry2004y/VisAnaJulia.git",
=======
    repo = "github.com/henry2004y/VisAnaJulia",
    target = "build",
    branch = "gh-pages"
>>>>>>> fdf7f85e
)<|MERGE_RESOLUTION|>--- conflicted
+++ resolved
@@ -5,11 +5,7 @@
 makedocs(sitename="VisAna Documentation")
 
 deploydocs(
-<<<<<<< HEAD
-    repo = "github.com/henry2004y/VisAnaJulia.git",
-=======
     repo = "github.com/henry2004y/VisAnaJulia",
     target = "build",
     branch = "gh-pages"
->>>>>>> fdf7f85e
 )